--- conflicted
+++ resolved
@@ -326,10 +326,7 @@
         - Pandas: https://pandas.pydata.org/docs/reference/api/pandas.DataFrame.plot.line.html
         - Plotly: https://plotly.com/python/line-charts/
         - Matplotlib: https://matplotlib.org/stable/api/_as_gen/matplotlib.pyplot.plot.html
-<<<<<<< HEAD
         - Seaborn: https://seaborn.pydata.org/generated/seaborn.lineplot.html
-=======
->>>>>>> abb11a07
         - Wiki: https://en.wikipedia.org/wiki/Line_chart
         """
         return self(x, y, kind="line", **kwds)
@@ -486,20 +483,12 @@
         References
         ----------
 
-<<<<<<< HEAD
         - Bokeh: https://docs.bokeh.org/en/latest/docs/user_guide/plotting.html#scatter-markers
         - HoloViews: https://holoviews.org/reference/elements/matplotlib/Scatter.html
         - Pandas: https://pandas.pydata.org/docs/reference/api/pandas.DataFrame.plot.scatter.html
         - Plotly: https://plotly.com/python/line-and-scatter/
         - Matplotlib:  https://matplotlib.org/stable/api/_as_gen/matplotlib.pyplot.scatter.html
         - Seaborn: https://seaborn.pydata.org/generated/seaborn.scatterplot.html
-=======
-        - Bokeh: http://docs.bokeh.org/en/latest/docs/user_guide/plotting.html#scatter-markers
-        - HoloViews: http://holoviews.org/reference/elements/matplotlib/Scatter.html
-        - Pandas: https://pandas.pydata.org/docs/reference/api/pandas.DataFrame.plot.scatter.html
-        - Plotly: https://plotly.com/python/line-and-scatter/
-        - Matplotlib:  https://matplotlib.org/stable/api/_as_gen/matplotlib.pyplot.scatter.html
->>>>>>> abb11a07
         - Wiki: https://en.wikipedia.org/wiki/Scatter_plot
         """
         return self(x, y, kind="scatter", **kwds)
@@ -547,13 +536,8 @@
         References
         ----------
 
-<<<<<<< HEAD
         - Bokeh: https://docs.bokeh.org/en/latest/docs/user_guide/plotting.html#directed-areas
         - HoloViews: https://holoviews.org/reference/elements/matplotlib/Area.html
-=======
-        - Bokeh: http://docs.bokeh.org/en/latest/docs/user_guide/plotting.html#directed-areas
-        - HoloViews: http://holoviews.org/reference/elements/matplotlib/Area.html
->>>>>>> abb11a07
         - Pandas: https://pandas.pydata.org/docs/reference/api/pandas.DataFrame.plot.area.html
         - Plotly: https://plotly.com/python/filled-area-plots/
         - Matplotlib:  https://matplotlib.org/stable/gallery/lines_bars_and_markers/fill_between_demo.html
@@ -727,11 +711,7 @@
         References
         ----------
 
-<<<<<<< HEAD
         - Bokeh: https://docs.bokeh.org/en/latest/docs/gallery/categorical_heatmap.html
-=======
-        - Bokeh: http://docs.bokeh.org/en/latest/docs/gallery/categorical_heatmap.html
->>>>>>> abb11a07
         - HoloViews: https://holoviews.org/reference/elements/bokeh/HeatMap.html
         - Matplotlib: https://matplotlib.org/stable/gallery/images_contours_and_fields/image_annotated_heatmap.html
         - Plotly: https://plotly.com/python/heatmaps/
@@ -864,10 +844,7 @@
         - HoloViews: https://holoviews.org/reference/elements/bokeh/Bivariate.html
         - Plotly: https://plotly.com/python/2d-histogram-contour/
         - Matplotlib: https://matplotlib.org/stable/api/_as_gen/matplotlib.pyplot.contour.html
-<<<<<<< HEAD
         - Seaborn: https://seaborn.pydata.org/generated/seaborn.kdeplot.html
-=======
->>>>>>> abb11a07
         - Wiki: https://en.wikipedia.org/wiki/Bivariate_analysis
         """
         return self(x, y, kind="bivariate", colorbar=colorbar, **kwds)
@@ -1006,14 +983,8 @@
 
     def box(self, y=None, by=None, **kwds):
         """
-<<<<<<< HEAD
         The `box` plot gives you a visual idea about the *locality*, *spread* and *skewness* of
         numerical data through their quartiles. It is also known as *box and whiskers plot*.
-=======
-        The `box` plot gives you a visual idea about 5 components in a dataset. It is also
-        known as *box and whiskers plot*. It is useful for describing measures of
-        central tendencies and measures of dispersion in a dataset.
->>>>>>> abb11a07
 
         `box` plots are most useful when grouped by additional dimensions.
 
@@ -1022,29 +993,16 @@
         Parameters
         ----------
         y : string or sequence
-<<<<<<< HEAD
             Field(s) in the *wide* data to compute distribution from. If none is provided all
             numerical fields will be used.
         by : string or sequence
             Field in the *long* data to group by.
-=======
-            Field in the data to compute distribution from.
-        by : string or sequence
-            Field in the data to group by.
->>>>>>> abb11a07
-        kwds : optional
-            Additional keywords arguments are documented in `hvplot.help('box')`.
-
-        Returns
-        -------
-        A Holoviews object. You can `print` the object to study its composition and run
-
-        >>> import holoviews as hv
-        >>> hv.help(the_holoviews_object)
-
-        to learn more about its parameters and options.
-
-<<<<<<< HEAD
+
+        >>> import holoviews as hv
+        >>> hv.help(the_holoviews_object)
+
+        to learn more about its parameters and options.
+
         Example
         -------
 
@@ -1072,11 +1030,6 @@
         - Matplotlib: https://matplotlib.org/stable/plot_types/stats/boxplot_plot.html#sphx-glr-plot-types-stats-boxplot-plot-py
         - Pandas: https://pandas.pydata.org/docs/reference/api/pandas.DataFrame.boxplot.html
         - Plotly: https://plotly.com/python/box-plots/
-=======
-        References
-        ----------
-
->>>>>>> abb11a07
         - Wiki: https://en.wikipedia.org/wiki/Box_plot
         """
         return self(kind="box", x=None, y=y, by=by, **dict(kwds, hover=False))
